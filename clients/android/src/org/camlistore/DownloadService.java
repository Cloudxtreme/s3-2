--- conflicted
+++ resolved
@@ -211,19 +211,10 @@
 
             try {
                 HttpResponse response = httpClient.execute(req);
-<<<<<<< HEAD
                 final int statusCode = response.getStatusLine().getStatusCode();
                 if (statusCode != 200) {
-                    Log.e(TAG, "got status code " + statusCode + "while downloading " + mBlobRef);
+                    Log.e(TAG, "got status code " + statusCode + " while downloading " + mBlobRef);
                     return null;
-=======
-                if (response.getStatusLine().getStatusCode() != 200) {
-                    Log.e(TAG,
-                          "got status code " + response.getStatusLine().getStatusCode() +
-                          " while downloading " + mBlobRef);
-                    handleFailure();
-                    return;
->>>>>>> 20bf77b3
                 }
 
                 if (canBlobBeCached(mBlobRef)) {
